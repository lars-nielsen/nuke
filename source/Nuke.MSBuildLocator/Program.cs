--- conflicted
+++ resolved
@@ -70,13 +70,13 @@
                 bool legacy)
             {
                 var installation = GetVSWhereInstallation(products, requires, legacy);
-                if (installation?.Version == null)
+                if (installation.Path == null || installation.Version == null)
                     return null;
 
                 var msbuildPath = Path.Combine(
-                    installation.Value.Path,
+                    installation.Path,
                     "MSBuild",
-                    $"{installation.Value.Version.Split('.')[0]}.0",
+                    $"{installation.Version.Split('.')[0]}.0",
                     "Bin",
                     Environment.Is64BitOperatingSystem ? "amd64" : ".",
                     "MSBuild.exe");
@@ -84,12 +84,7 @@
                 return msbuildPath;
             }
 
-<<<<<<< HEAD
-            private (string Path, string Version) GetVSWhereInstallation(
-=======
-
-            private VSWhereInstallation? GetVSWhereInstallation(
->>>>>>> c566cb52
+            private VSWhereInstallation GetVSWhereInstallation(
                 [CanBeNull] string products,
                 [CanBeNull] IReadOnlyCollection<string> requires,
                 bool legacy)
@@ -113,11 +108,7 @@
                     return line.Substring(identifier.Length).TrimStart(':', ' ');
                 }
 
-<<<<<<< HEAD
-                return (GetValue("installationPath"), GetValue("installationVersion"));
-=======
                 return new VSWhereInstallation(GetValue("installationPath"), GetValue("installationVersion"));
->>>>>>> c566cb52
             }
 
             private string GetProcessOutput(string arguments)
@@ -139,17 +130,16 @@
                 return process.StandardOutput.ReadToEnd();
             }
 
-            private struct VSWhereInstallation
+            private class VSWhereInstallation
             {
-                public string Path { get; set; }
-                public string Version { get; set; }
-
                 public VSWhereInstallation(string path, string version)
                 {
                     Path = path;
                     Version = version;
                 }
 
+                public string Path { get; }
+                public string Version { get; }
             }
         }
     }
